--- conflicted
+++ resolved
@@ -15,6 +15,7 @@
 # 51 Franklin Street, Fifth Floor, Boston, MA 02110-1301 USA.
 
 
+
 from flask import Flask, request
 from queue import Queue
 from services.webhook import send_webhook
@@ -24,8 +25,7 @@
 import time
 from version import BUILD_NUMBER  # Import the BUILD_NUMBER
 
-MAX_QUEUE_LENGTH = int(os.environ.get("MAX_QUEUE_LENGTH", 0))
-
+MAX_QUEUE_LENGTH = int(os.environ.get('MAX_QUEUE_LENGTH', 0))
 
 def create_app():
     app = Flask(__name__)
@@ -58,7 +58,7 @@
                 "queue_time": round(queue_time, 3),
                 "total_time": round(total_time, 3),
                 "queue_length": task_queue.qsize(),
-                "build_number": BUILD_NUMBER,  # Add build number to response
+                "build_number": BUILD_NUMBER  # Add build number to response
             }
 
             send_webhook(data.get("webhook_url"), response_data)
@@ -76,9 +76,9 @@
                 data = request.json if request.is_json else {}
                 pid = os.getpid()  # Get PID for non-queued tasks
                 start_time = time.time()
-
-                if bypass_queue or "webhook_url" not in data:
-
+                
+                if bypass_queue or 'webhook_url' not in data:
+                    
                     response = f(job_id=job_id, data=data, *args, **kwargs)
                     run_time = time.time() - start_time
                     return {
@@ -93,7 +93,7 @@
                         "pid": pid,
                         "queue_id": queue_id,
                         "queue_length": task_queue.qsize(),
-                        "build_number": BUILD_NUMBER,  # Add build number to response
+                        "build_number": BUILD_NUMBER  # Add build number to response
                     }, response[2]
                 else:
                     if MAX_QUEUE_LENGTH > 0 and task_queue.qsize() >= MAX_QUEUE_LENGTH:
@@ -105,18 +105,11 @@
                             "pid": pid,
                             "queue_id": queue_id,
                             "queue_length": task_queue.qsize(),
-                            "build_number": BUILD_NUMBER,  # Add build number to response
+                            "build_number": BUILD_NUMBER  # Add build number to response
                         }, 429
-
-                    task_queue.put(
-                        (
-                            job_id,
-                            data,
-                            lambda: f(job_id=job_id, data=data, *args, **kwargs),
-                            start_time,
-                        )
-                    )
-
+                    
+                    task_queue.put((job_id, data, lambda: f(job_id=job_id, data=data, *args, **kwargs), start_time))
+                    
                     return {
                         "code": 202,
                         "id": data.get("id"),
@@ -124,15 +117,11 @@
                         "message": "processing",
                         "pid": pid,
                         "queue_id": queue_id,
-                        "max_queue_length": (
-                            MAX_QUEUE_LENGTH if MAX_QUEUE_LENGTH > 0 else "unlimited"
-                        ),
+                        "max_queue_length": MAX_QUEUE_LENGTH if MAX_QUEUE_LENGTH > 0 else "unlimited",
                         "queue_length": task_queue.qsize(),
-                        "build_number": BUILD_NUMBER,  # Add build number to response
+                        "build_number": BUILD_NUMBER  # Add build number to response
                     }, 202
-
             return wrapper
-
         return decorator
 
     app.queue_task = queue_task
@@ -144,9 +133,10 @@
     from routes.audio_mixing import audio_mixing_bp
     from routes.gdrive_upload import gdrive_upload_bp
     from routes.authenticate import auth_bp
-    from routes.caption_video import caption_bp
+    from routes.caption_video import caption_bp 
     from routes.extract_keyframes import extract_keyframes_bp
     from routes.image_to_video import image_to_video_bp
+    
 
     # Register blueprints
     app.register_blueprint(convert_bp)
@@ -158,6 +148,8 @@
     app.register_blueprint(caption_bp)
     app.register_blueprint(extract_keyframes_bp)
     app.register_blueprint(image_to_video_bp)
+    
+    
 
     # version 1.0
     from routes.v1.ffmpeg.ffmpeg_compose import v1_ffmpeg_compose_bp
@@ -173,21 +165,17 @@
     from routes.v1.s3.upload import v1_s3_upload_bp
     from routes.v1.video.thumbnail import v1_video_thumbnail_bp
     from routes.v1.media.download import v1_media_download_bp
-<<<<<<< HEAD
+    from routes.v1.media.convert.media_convert import v1_media_convert_bp
     from routes.v1.audio.concatenate import v1_audio_concatenate_bp
-=======
-    from routes.v1.media.convert.media_convert import v1_media_convert_bp
->>>>>>> b7fb2a75
 
     app.register_blueprint(v1_ffmpeg_compose_bp)
     app.register_blueprint(v1_media_transcribe_bp)
     app.register_blueprint(v1_media_feedback_bp)
-
+    
     # Register a special route for Next.js root asset paths
     from routes.v1.media.feedback import create_root_next_routes
-
     create_root_next_routes(app)
-
+    
     app.register_blueprint(v1_media_convert_mp3_bp)
     app.register_blueprint(v1_video_concatenate_bp)
     app.register_blueprint(v1_video_caption_bp)
@@ -198,16 +186,12 @@
     app.register_blueprint(v1_s3_upload_bp)
     app.register_blueprint(v1_video_thumbnail_bp)
     app.register_blueprint(v1_media_download_bp)
-<<<<<<< HEAD
+    app.register_blueprint(v1_media_convert_bp)
     app.register_blueprint(v1_audio_concatenate_bp)
-=======
-    app.register_blueprint(v1_media_convert_bp)
->>>>>>> b7fb2a75
 
     return app
 
-
 app = create_app()
 
-if __name__ == "__main__":
-    app.run(host="0.0.0.0", port=8080)+if __name__ == '__main__':
+    app.run(host='0.0.0.0', port=8080)